--- conflicted
+++ resolved
@@ -1,10 +1,6 @@
 name := "doobie-postgres-migration"
 organization := "no.nrk"
-<<<<<<< HEAD
-version := "0.6.1"
-=======
 version := "0.6.2"
->>>>>>> 63b1d4a8
 
 description :=
   """
